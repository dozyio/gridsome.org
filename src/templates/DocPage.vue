<template>
  <DocsLayout :subtitles="$page.doc.subtitles">
    <div class="post docs-page mb" v-html="$page.doc.content"></div>
    <p>
      <a :href="editLink" target="_blank">
        Edit this page on GitHub
      </a>
    </p>
  </DocsLayout>
</template>

<page-query>
query DocPage ($path: String!) {
  doc: docPage (path: $path) {
    path
    content
    title: headings (depth: h1) {
      value
    }
    subtitles: headings (depth: h2) {
      value
      anchor
    }
  }
}
</page-query>

<script>
export default {
  computed: {
    editLink () {
      const path = this.$page.doc.path
      return `https://github.com/gridsome/gridsome.org/blob/master${path}.md`
    }
  },
  metaInfo () {
    const { title } = this.$page.doc

    return {
      title: title.length ? title[0].value : undefined
    }
  }
}
</script>

<style lang="scss">
.docs-page {
<<<<<<< HEAD
  max-width: 100%;
  h2 {
    padding-top: 1.5em;
    margin-top: 1.5em;
    border-top: 2px solid var(--border-color);
=======
  p > img {
    margin-bottom: 0;
>>>>>>> 22b57f39
  }
  
  h1, h2, h3 {
    padding-top: 6rem;
    margin-top: -5rem;
    position: relative;
    z-index: -1;

    a {
      float: left;
      position: relative;
      top: 0.12em;
      margin-left: -1.2em;
      font-size: 0.85em;
      text-align: center;
      width: 0.8em;
      opacity: 0.0;

      &::before {
        content: " ";
        position: absolute;
        top: 0;
        height: 100%;
        width: calc(100% + 0.5em);
      }

      &::after {
        display: none;
      }

<<<<<<< HEAD
  h3 {
    margin-top: 1em;
    padding-top: 1em;
=======
      &:hover {
        text-decoration: none;
        border-bottom: 1px solid;
      }
    }

    &:hover a {
      opacity: 1.0;
    }
  }

  h2 {
    &::before {
      content: " ";
      display: block;
      margin-bottom: 1.5rem;
      border-top: 1px solid var(--border-color);
    }
>>>>>>> 22b57f39
  }

  ul > li > p {
    font-weight: 400;
  }
}
</style><|MERGE_RESOLUTION|>--- conflicted
+++ resolved
@@ -45,16 +45,18 @@
 
 <style lang="scss">
 .docs-page {
-<<<<<<< HEAD
+
   max-width: 100%;
+
   h2 {
     padding-top: 1.5em;
     margin-top: 1.5em;
     border-top: 2px solid var(--border-color);
-=======
+  }
+
   p > img {
     margin-bottom: 0;
->>>>>>> 22b57f39
+
   }
   
   h1, h2, h3 {
@@ -84,20 +86,6 @@
       &::after {
         display: none;
       }
-
-<<<<<<< HEAD
-  h3 {
-    margin-top: 1em;
-    padding-top: 1em;
-=======
-      &:hover {
-        text-decoration: none;
-        border-bottom: 1px solid;
-      }
-    }
-
-    &:hover a {
-      opacity: 1.0;
     }
   }
 
@@ -108,7 +96,6 @@
       margin-bottom: 1.5rem;
       border-top: 1px solid var(--border-color);
     }
->>>>>>> 22b57f39
   }
 
   ul > li > p {
