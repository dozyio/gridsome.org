- title: Introduction
  items:
    - title: Prerequisites
      link: /docs/prerequisites
    - title: Getting started
      link: /docs
    - title: How it works
      link: /docs/how-it-works
    - title: Starter kits
      link: /docs/starters
    - title: Deployment
      link: /docs/deployment

- title : Basic Gridsome
  items:
    - title: Directory structure
      link: /docs/directory-structure
    - title: Basic config
      link: /docs/basic-config
    - title: Pages
      link: /docs/pages
    - title: Templates
      link: /docs/templates
    - title: Layouts
      link: /docs/layouts
    - title: Routing
      link: /docs/routing
    - title: Components
      link: /docs/components
    - title: Plugins
      link: /docs/plugins
    - title: Linking
      link: /docs/linking
    - title: Images
      link: /docs/images
    - title: Populating <head>
      link: /docs/head
    - title: body & html attributes
      link: /docs/body-html-attributes

- title : Working with data
  items: 
    - title: Querying data
      link: /docs/data-query-data
    - title: Paginate queries
      link: /docs/pagination
    - title: Use a data source plugin
      link: /docs/data-source-plugin
    - title: Add data from anywhere *
      link: /docs/data-custom
    - title: Paginate queries
      link: /docs/data-paginate-queries
    - title: Add dynamic data *
      link: /docs/data-dynamic


- title : Styles and Assets
  items: 
    - title: Use CSS in Gridsome
      link: /docs/assets-css
    - title: Add custom fonts *
      link: /docs/assets-fonts
    - title: Add external scripts *
      link: /docs/assets-scripts
    - title: Add SVG icons *
      link: /docs/assets-svg


- title : Guides
  items: 
    - title: Add a form
      link: /docs/guide-forms
    - title: Add a search
      link: /docs/guide-search
    - title: Add comments
      link: /docs/guide-comments

- title: API Reference
  items: 
    - title: Gridsome CLI
      link: /docs/gridsome-cli
    - title: Config API
      link: /docs/config
    - title: Server API
      link: /docs/server-api
    - title: Data store API
      link: /docs/data-store-api
    - title: Client API
      link: /docs/client-api


- title: Deploy
  items:
    - title: Netlify
      link: /docs/deploy-to-netlify
    - title: AWS Amplify
      link: /docs/deploy-to-amplify
    - title: Zeit Now
      link: /docs/deploy-to-zeit-now
    - title: Amazon S3
      link: /docs/deploy-to-amazon-s3
<<<<<<< HEAD

- title: Contribute
  items:
    - title: Code of conduct
      link: /docs/code-of-conduct
    - title: How to contribute
      link: /docs/how-to-contribute
    - title: How to create a plugin *
      link: /docs/how-to-create-a-plugin

- title: Help
  items:
  - title: How to upgrade
    link: /docs/how-to-upgrade
  - title: Troubleshooting
    link: /docs/troubleshooting
  - title: Dev tools
    link: /docs/dev-tools
  - title: FAQ
    link: /docs/faq
=======
    - title: GitLab Pages
      link: /docs/deploy-to-gitlab
>>>>>>> c450926a
<|MERGE_RESOLUTION|>--- conflicted
+++ resolved
@@ -99,7 +99,8 @@
       link: /docs/deploy-to-zeit-now
     - title: Amazon S3
       link: /docs/deploy-to-amazon-s3
-<<<<<<< HEAD
+    - title: GitLab Pages
+      link: /docs/deploy-to-gitlab
 
 - title: Contribute
   items:
@@ -119,8 +120,4 @@
   - title: Dev tools
     link: /docs/dev-tools
   - title: FAQ
-    link: /docs/faq
-=======
-    - title: GitLab Pages
-      link: /docs/deploy-to-gitlab
->>>>>>> c450926a
+    link: /docs/faq