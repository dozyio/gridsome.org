--- conflicted
+++ resolved
@@ -29,20 +29,13 @@
   }
 
 
+
   // nested
   .container {
     padding-left:0;
     padding-right:0;
   }
 
-<<<<<<< HEAD
-=======
-  h3 {
-    font-size: .75rem;
-    text-transform: uppercase;
-    letter-spacing: 1px;
-    margin: 30px 0 15px;
-  }
 
   p {
     margin-bottom: 5px;
@@ -104,7 +97,4 @@
       flex:1;
     }
   }
-
-
->>>>>>> 22b57f39
 }