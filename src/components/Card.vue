--- conflicted
+++ resolved
@@ -31,7 +31,6 @@
 </script>
 
 <style lang="scss">
-<<<<<<< HEAD
 .card {
   border: 1px solid var(--border-color-darker);
   border-radius: 4px;
@@ -56,16 +55,6 @@
       letter-spacing: .5px;
     }
   }
-=======
-  .card {
-    border: 1px solid var(--border-color-darker);
-    border-radius: 4px;
-    background-color: var(--bg);
-    transition: color .3s, box-shadow .3s, transform .3s, background-color .3s, border-color .3s;
-    position: relative;
-    z-index: 1;
-
->>>>>>> 4a911d82
 
   &__image {
     border-radius: 4px 4px 0 0;
@@ -77,27 +66,11 @@
     }
   }
 
-<<<<<<< HEAD
   &__inner {
    padding: var(--space);
    overflow: hidden;
    position: relative;
   }
-=======
-    &__image {
-      border-radius: 4px 4px 0 0;
-      overflow: hidden;
-      border-bottom: 1px solid var(--border-color);
-      transition: border-color .3s;
-      
-      img {
-        margin: 0;
-        width: 100%;
-      }
-    }
->>>>>>> 4a911d82
-
-
 
 
   &[class*='container']  &__inner {
