# How it works
A quick walk-through of the core concepts of Gridsome

![Pre-rendering](./images/ssg-mode.png)

## Data sources
Connect to any data source with **source plugins** or **data store API** and get access to data in a local unified GraphQL data layer.


## The GraphQL data layer
This is where all the data in a Gridsome project is located. Gridsome pulls in content from **data sources** into a local unified **GraphQL data layer**. Data can be queried with GraphQL queries. Working with GraphQL in Gridsome is easy and you don't need to know much about GraphQL to get started.

[Learn more about Querying data here](/docs/data-query-data).

## Vue.js for front-end
Gridsome uses [Vue.js](https://vuejs.org/) for front-end framework. Vue is an approachable, simple & fun framework for building fast interfaces. Vue now has the most GitHub stars of any JavaScript UI library. This means developers like to work with it. Big companies like Alibaba, Adobe, GitLab is using Vue.js. Vue is famous for its intuitive design and shallow learning curve. This means it's easy to train staff in, even non-frontend devs and designers. Since developers will be up-and-running with Vue quickly, training costs will be kept to a minimum.


## Transformers
Transformers are **plugins** that transform nodes/content coming from data source plugins.    

## Progressive Images
Gridsome has a built-in `<g-image>` component with built-in **progressive image support**.
[Learn more here](/docs/images)

## Page pre-fetching
Gridsome pre-fetches next pages so browsing around goes fast. It uses the built-in `<g-link>` component to lazy-load prefetching when the link is in view. [Learn more here](/docs/linking).


## Deploying

**A Gridsome site is static when deployed**. That means there is no database connection when the site has been deployed - every connection happens at build time only. This makes Gridsome sites very secure. Gridsome builds two versions of every page. One HTML page that search engines can crawl for SEO-purpose, and one JavaScript file that Gridsome uses for SPA after the first page load. Next pages are lazy-loaded in the background. That makes clicking around extremely fast, and your site is 100%-SEO friendly. It even works offline and can be entirely hosted on a CDN.

**There is no connection to the GraphQL data layer when it is deployed**. To update a deployed site with the latest content you need to rebuild your site. This is how static site generators work. This can be done automatically with services like [Netlify](https://netlify.com).

- Learn more about [Deploying](/docs/deployment).

## PRPL-pattern

Gridsome follows the [PRPL-pattern by Google.](https://developers.google.com/web/fundamentals/performance/prpl-pattern/) and optimizes your site automatically. You don't need to be a performance expert to make fast websites with Gridsome. Your site gets almost perfect scores on Google lighthouse out-of-the-box. These are some of the performance steps that Gridsome takes care of:

- Progressive Image support ⚡️ 
- CSS & JS minification ⚡️ 
- Code-splitting ⚡️ 
- HTML compressing ⚡️ 
- Critical CSS (Plugin) ⚡️ 
- Full PWA & Offline-support (plugin) ⚡️


## Alternatives

-    **[VuePress.](https://vuepress.vuejs.org/)** Another static site generator for Vue.js. It uses local markdown files for content and is perfect for documentation sites. It is possible to build anything in VuePress and Markdown (Like a blog f.ex).

-    **[Nuxt.](https://nuxtjs.org/)** A Universal Vue.js Framework for server-side rendered (SSR) apps and websites. It also has a static site generator feature, but the main focus is SSR.

<<<<<<< HEAD
-    **[Gatsby.js](https://www.gatsbyjs.org/)**  Gridsome is highly inspired by Gatsby.js (React.js based), which collects data sources and generates a static site from it. Gridsome is an alternative for Vue.js.
=======
-	**[Gatsby.js](https://www.gatsbyjs.org/)**  Gridsome is highly inspired by Gatsby.js (React.js based), which collects data sources and generates a static site from it. Gridsome is an alternative for Gatsby.js.
>>>>>>> bb4a84a2
<|MERGE_RESOLUTION|>--- conflicted
+++ resolved
@@ -53,8 +53,4 @@
 
 -    **[Nuxt.](https://nuxtjs.org/)** A Universal Vue.js Framework for server-side rendered (SSR) apps and websites. It also has a static site generator feature, but the main focus is SSR.
 
-<<<<<<< HEAD
--    **[Gatsby.js](https://www.gatsbyjs.org/)**  Gridsome is highly inspired by Gatsby.js (React.js based), which collects data sources and generates a static site from it. Gridsome is an alternative for Vue.js.
-=======
--	**[Gatsby.js](https://www.gatsbyjs.org/)**  Gridsome is highly inspired by Gatsby.js (React.js based), which collects data sources and generates a static site from it. Gridsome is an alternative for Gatsby.js.
->>>>>>> bb4a84a2
+-	**[Gatsby.js](https://www.gatsbyjs.org/)**  Gridsome is highly inspired by Gatsby.js (React.js based), which collects data sources and generates a static site from it. Gridsome is an alternative for Gatsby.js.