<<<<<<< HEAD
#  Fast by default 🚀
> Gridsome builds ultra performance into every page automatically. You get code splitting, asset optimization, progressive images, and link prefetching out of the box. With Gridsome you gets almost perfect page speed scores by default.
=======
# Fast by default
> Gridsome builds ultra performance into every page automatically. You get code splitting, asset optimization, progressive images, and link prefetching out of the box. With Gridsome you get almost perfect page speed scores by default.
>>>>>>> 07281c09

### What makes Gridsome sites fast?
1. [Pre-rendered HTML](#pre-rendered-html). Nothing beats static content in speed.
2. [Automatic Code Splitting](#the-prpl-pattern) so only what you need is loaded per page.
2. [Follows the PRPL-pattern](#the-prpl-pattern) for instant page loads.
3. [Smart link prefetching](#smart-link-prefetching) that uses Intersection Observer to load next pages.
4. [Progressive Images](#progressive-images) with automatic image compression and lazy loading.
5. [Vue.js SPA](#progressive-images) for fast browsing with no page refresh.

## Pre-rendered HTML

Gridsome pre-renders HTML at build time (Generates static files). Gridsome sites can be hosted anywhere, even on a CDN. There is no need for a Node.js server. 

A static site gives you many benefits:

- ⚡️ **Better Performance.** Why wait for pages to build on the fly when you can generate them at deploy time? When it comes to minimizing the time to first byte, nothing beats pre-built files served over a CDN.

- ⚡️ **Higher Security.** With server-side processes abstracted into microservice APIs, surface areas for attacks are reduced. You can also leverage the domain expertise of specialist third-party services.

- ⚡️ **Cheaper, Easier Scaling.** When your deployment amounts to a stack of files that can be served anywhere, scaling is a matter of serving those files in more places. CDNs are perfect for this, and often include scaling in all of their plans.


## Automatic Code splitting
Every `import` you declare gets bundled and served with each page. That means pages never load unnecessary code while browsing around.


## The PRPL pattern

PRPL is a pattern for structuring and serving Progressive Web Apps (PWAs), with an emphasis on the performance of app delivery and launch. It stands for:

- **Push** critical resources for the initial URL route.
- **Render** initial route.
- **Pre-cache** remaining routes.
- **Lazy-load** and create remaining routes on demand.

Learn more about [PRPL pattern](https://developers.google.com/web/fundamentals/performance/prpl-pattern/)



## Smart link prefetching
Gridsome prefetches internal links in the background so browsing around goes insanely fast. It uses the built-in `<g-link>` component and **Intersection Observer** to prefetch when the link is in view. 

Gridsome builds two files of every page. A static HTML and a small JavaScript file. When the website hydrates into a Vue.js-SPA, the link prefetching only loads the JavaScript to render the next page. This results in a faster and smoother browsing experience.

[Learn more about **g-link** here](/docs/linking).

## Progressive Images
Gridsome has a built-in `<g-image>` component with automatic progressive image support. In **development** it lets you do real-time image processing, like resizing and cropping.

In production, the `<g-image>` is served as an ultra-compressed image before the image is lazy-loaded when in view by using **Intersection Observer**.


[Learn more about **g-image** here](/docs/images)


## Vue.js SPA
The `gridsome build` command generates **SEO-friendly HTML files** that can be hosted anywhere. These HTML files are optimized to load as fast as possible. After the HTML is loaded Vue.js takes over the HTML and **hydrates into a fully Vue-powered SPA.**

**When SPA kicks in it only loads small code-splitted JS chunks for next pages.**

[Learn more about Vue.js and Client Side hydration](https://ssr.vuejs.org/guide/hydration.html)<|MERGE_RESOLUTION|>--- conflicted
+++ resolved
@@ -1,10 +1,5 @@
-<<<<<<< HEAD
-#  Fast by default 🚀
-> Gridsome builds ultra performance into every page automatically. You get code splitting, asset optimization, progressive images, and link prefetching out of the box. With Gridsome you gets almost perfect page speed scores by default.
-=======
 # Fast by default
 > Gridsome builds ultra performance into every page automatically. You get code splitting, asset optimization, progressive images, and link prefetching out of the box. With Gridsome you get almost perfect page speed scores by default.
->>>>>>> 07281c09
 
 ### What makes Gridsome sites fast?
 1. [Pre-rendered HTML](#pre-rendered-html). Nothing beats static content in speed.
@@ -16,7 +11,7 @@
 
 ## Pre-rendered HTML
 
-Gridsome pre-renders HTML at build time (Generates static files). Gridsome sites can be hosted anywhere, even on a CDN. There is no need for a Node.js server. 
+Gridsome pre-renders HTML at build time (Generates static files). Gridsome sites can be hosted anywhere, even on a CDN. There is no need for a Node.js server.
 
 A static site gives you many benefits:
 
@@ -45,7 +40,7 @@
 
 
 ## Smart link prefetching
-Gridsome prefetches internal links in the background so browsing around goes insanely fast. It uses the built-in `<g-link>` component and **Intersection Observer** to prefetch when the link is in view. 
+Gridsome prefetches internal links in the background so browsing around goes insanely fast. It uses the built-in `<g-link>` component and **Intersection Observer** to prefetch when the link is in view.
 
 Gridsome builds two files of every page. A static HTML and a small JavaScript file. When the website hydrates into a Vue.js-SPA, the link prefetching only loads the JavaScript to render the next page. This results in a faster and smoother browsing experience.
 
