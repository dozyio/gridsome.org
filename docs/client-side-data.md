--- conflicted
+++ resolved
@@ -1,12 +1,6 @@
 # Client-side data
 
-<<<<<<< HEAD
-
-Client-side data is data added after page load. This can be data coming from other internal pages, a REST API or a GraphQL API. It's important to ony load your data in the `mounted` hook to prevent it from being included in the generated markup.
-=======
 Client-side data is data added after page load. This can be data coming from other internal pages, a REST API or a GraphQL API. It's important to only load your data in the `mounted` hook to prevent it from being included in the generated markup.
->>>>>>> 07281c09
-
 
 ## Fetch from internal pages
 
