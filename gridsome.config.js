--- conflicted
+++ resolved
@@ -2,8 +2,7 @@
   siteName: 'Gridsome',
   siteUrl: `https://www.gridsome.org`,
   titleTemplate: '%s - Gridsome',
-
-<<<<<<< HEAD
+  
   chainWebpack(config) {
     config.module.rules.delete('svg')
     config.module.rule('svg')
@@ -13,7 +12,8 @@
         .end()
       .use('svg-to-vue-component')
       .loader('svg-to-vue-component/loader')
-=======
+  },
+
   transformers: {
     remark: {
       autolinkHeadings: {
@@ -23,7 +23,7 @@
         }
       }
     }
->>>>>>> 22b57f39
+
   },
 
   plugins: [
